--- conflicted
+++ resolved
@@ -221,11 +221,7 @@
 data SiftResult v n a = SRResidual !(SVG.Vector v n a)
                       | SRIMF      !(SVG.Vector v n a) !Int   -- ^ number of sifting iterations
 
-<<<<<<< HEAD
-type Sifter v n a = forall m. Functor m => Pipe (SVG.Vector v n a) Void Void m ()
-=======
 type Sifter v n a = forall m. Monad m => Pipe (SVG.Vector v n a) Void Void m ()
->>>>>>> f40a60cb
 
 siftTimes :: Int -> Sifter v n a
 siftTimes n = dropP (n - 1) >> void awaitSurely
